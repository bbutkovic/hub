{
	"ImportPath": "github.com/jingweno/gh",
	"GoVersion": "go1.2",
	"Packages": [
		"./..."
	],
	"Deps": [
		{
			"ImportPath": "bitbucket.org/kardianos/osext",
			"Comment": "null-9",
			"Rev": "364fb577de68fb646c4cb39cc0e09c887ee16376"
		},
		{
			"ImportPath": "code.google.com/p/go-netrc/netrc",
			"Comment": "null-12",
			"Rev": "0da3cb9c37e02c4eddb0775a45d2d49a694d302c"
		},
		{
			"ImportPath": "code.google.com/p/go.crypto/ssh/terminal",
			"Comment": "null-185",
			"Rev": "6478cc9340cbbe6c04511280c5007722269108e9"
		},
		{
			"ImportPath": "github.com/bmizerany/assert",
			"Comment": "release.r60-6-ge17e998",
			"Rev": "e17e99893cb6509f428e1728281c2ad60a6b31e3"
		},
		{
			"ImportPath": "github.com/howeyc/gopass",
			"Rev": "4cf66881dcc3d6f0071eb6473d95c39e460de696"
		},
		{
			"ImportPath": "github.com/inconshreveable/go-update",
			"Rev": "3f0466666779bd2143f368a207b0641f0ed536e8"
		},
		{
			"ImportPath": "github.com/jingweno/go-octokit/octokit",
			"Comment": "v0.4.0-46-g30737cb",
			"Rev": "30737cb1e9207e1a7633e3d7539951c5c3d93058"
		},
		{
			"ImportPath": "github.com/jtacoma/uritemplates",
			"Comment": "0.1-14-g0a85813",
			"Rev": "0a85813ecac22e3cbe916ab9480b33f2f4a06b2e"
		},
		{
			"ImportPath": "github.com/kballard/go-shellquote",
			"Rev": "e842a11b24c6abfb3dd27af69a17f482e4b483c2"
		},
		{
			"ImportPath": "github.com/kr/pretty",
			"Comment": "go.weekly.2011-12-22-18-gbc9499c",
			"Rev": "bc9499caa0f45ee5edb2f0209fbd61fbf3d9018f"
		},
		{
			"ImportPath": "github.com/kr/text",
			"Rev": "6807e777504f54ad073ecef66747de158294b639"
		},
		{
			"ImportPath": "github.com/lostisland/go-sawyer",
<<<<<<< HEAD
			"Rev": "ec1b99a1915d53f09d40d0c87caf60460b7f8728"
		},
		{
			"ImportPath": "https://github.com/ogier/pflag",
			"Rev": "fc2d9a0ef658fa4e4c319939fd6f4b6becfccb48"
=======
			"Rev": "cb3f837f5ac26e080a9002dcb4d2e8472e623916"
>>>>>>> 04e20dd9
		}
	]
}<|MERGE_RESOLUTION|>--- conflicted
+++ resolved
@@ -58,15 +58,11 @@
 		},
 		{
 			"ImportPath": "github.com/lostisland/go-sawyer",
-<<<<<<< HEAD
-			"Rev": "ec1b99a1915d53f09d40d0c87caf60460b7f8728"
+			"Rev": "cb3f837f5ac26e080a9002dcb4d2e8472e623916"
 		},
 		{
 			"ImportPath": "https://github.com/ogier/pflag",
 			"Rev": "fc2d9a0ef658fa4e4c319939fd6f4b6becfccb48"
-=======
-			"Rev": "cb3f837f5ac26e080a9002dcb4d2e8472e623916"
->>>>>>> 04e20dd9
 		}
 	]
 }